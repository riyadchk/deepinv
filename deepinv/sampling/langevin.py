--- conflicted
+++ resolved
@@ -94,13 +94,8 @@
         :param bool verbose: prints progress of the algorithm.
 
     '''
-<<<<<<< HEAD
-    def __init__(self, iterator:torch.nn.Module, prior:ScoreDenoiser, data_fidelity, max_iter=1e3, burnin_ratio=.2,
+    def __init__(self, iterator:torch.nn.Module, prior:ScoreDenoiser, data_fidelity: deepinv.optim.DataFidelity, max_iter=1e3, burnin_ratio=.2,
                  thinning=10, clip=(-1., 2.), thresh_conv=1e-3, crit_conv='residual', verbose=False):
-=======
-    def __init__(self, iterator: torch.nn.Module, prior: ScoreDenoiser, data_fidelity: deepinv.optim.DataFidelity,
-                 max_iter=1e3, burnin_ratio=.2, thinning=10, clip=(-1., 2.), crit_conv=1e-3, verbose=False):
->>>>>>> eea90292
         super(MCMC, self).__init__()
 
         self.iterator = iterator
@@ -239,19 +234,11 @@
         :param bool verbose: prints progress of the algorithm.
 
     '''
-<<<<<<< HEAD
-    def __init__(self, prior, data_fidelity, step_size=1., alpha=1.,  max_iter=1e3, burnin_ratio=.2,
+    def __init__(self, prior, data_fidelity, step_size=1., alpha=1.,  max_iter=1e3, thinning=5, burnin_ratio=.2,
                  clip=(-1., 2.), thresh_conv=1e-3, verbose=False, sigma=None):
 
         iterator = ULAIterator(step_size=step_size, alpha=alpha, sigma=sigma)
         super().__init__(iterator, prior, data_fidelity, max_iter=max_iter, thresh_conv=thresh_conv,
-=======
-    def __init__(self, prior, data_fidelity, step_size=1., alpha=1.,  max_iter=1e3, thinning=5, burnin_ratio=.2,
-                 clip=(-1., 2.), crit_conv=1e-3, verbose=False):
-
-        iterator = ULAIterator(step_size=step_size, alpha=alpha)
-        super().__init__(iterator, prior, data_fidelity, max_iter=max_iter, thinning=thinning, crit_conv=crit_conv,
->>>>>>> eea90292
                          burnin_ratio=burnin_ratio, clip=clip, verbose=verbose)
 
 
@@ -328,19 +315,11 @@
         :param bool verbose: prints progress of the algorithm.
 
     '''
-<<<<<<< HEAD
-    def __init__(self, prior: ScoreDenoiser, data_fidelity, step_size=1., inner_iter=10, eta=0.05, alpha=1.,  max_iter=1e3, burnin_ratio=.2,
+    def __init__(self, prior: ScoreDenoiser, data_fidelity, step_size=1., inner_iter=10, eta=0.05, alpha=1.,  max_iter=1e3, burnin_ratio=.2, thinning=10,
                  clip=(-1., 2.), thresh_conv=1e-3, verbose=False, sigma=None):
 
         iterator = SKRockIterator(step_size=step_size, alpha=alpha, inner_iter=inner_iter, eta=eta, sigma=sigma)
-        super().__init__(iterator, prior, data_fidelity, max_iter=max_iter, thresh_conv=thresh_conv,
-=======
-    def __init__(self, prior: ScoreDenoiser, data_fidelity, step_size=1., eta=0.05, alpha=1., inner_iter=10,
-                 max_iter=1e3, thinning=10, burnin_ratio=.2, clip=(-1., 2.), crit_conv=1e-3, verbose=False):
-
-        iterator = SKRockIterator(step_size=step_size, alpha=alpha, inner_iter=inner_iter, eta=eta)
-        super().__init__(iterator, prior, data_fidelity, max_iter=max_iter, crit_conv=crit_conv, thinning=thinning,
->>>>>>> eea90292
+        super().__init__(iterator, prior, data_fidelity, max_iter=max_iter, thresh_conv=thresh_conv, thinning=thinning,
                          burnin_ratio=burnin_ratio, clip=clip, verbose=verbose)
 
 
